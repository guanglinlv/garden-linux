--- conflicted
+++ resolved
@@ -1094,19 +1094,6 @@
 				Expect(output).To(gbytes.Say("vcap"))
 			})
 
-<<<<<<< HEAD
-=======
-			It("can create files in /tmp", func() {
-				process, err := container.Run(garden.ProcessSpec{
-					User: "vcap",
-					Path: "touch",
-					Args: []string{"/tmp/new_file"},
-				}, garden.ProcessIO{})
-				Expect(err).ToNot(HaveOccurred())
-				Expect(process.Wait()).To(Equal(0))
-			})
-
->>>>>>> ae0226ac
 			Context("in a privileged container", func() {
 				BeforeEach(func() {
 					privilegedContainer = true
