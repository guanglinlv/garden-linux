--- conflicted
+++ resolved
@@ -755,11 +755,7 @@
 					Expect(process.Wait()).To(Equal(255))
 				}
 				close(done)
-<<<<<<< HEAD
 			}, 120.0)
-=======
-			}, 40.0)
->>>>>>> bf19f62f
 
 			It("collects the process's full output, even if it exits quickly after", func() {
 				for i := 0; i < 100; i++ {
