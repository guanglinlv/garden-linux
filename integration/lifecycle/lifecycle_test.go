--- conflicted
+++ resolved
@@ -361,23 +361,6 @@
 		})
 
 		Context("and running a process", func() {
-<<<<<<< HEAD
-			It("runs as the vcap user by default", func() {
-				stdout := gbytes.NewBuffer()
-
-				_, err := container.Run(garden.ProcessSpec{
-					Path: "whoami",
-				}, garden.ProcessIO{
-					Stdout: stdout,
-					Stderr: GinkgoWriter,
-				})
-
-				Expect(err).ToNot(HaveOccurred())
-				Eventually(stdout).Should(gbytes.Say("vcap\n"))
-			})
-=======
->>>>>>> b0ac36b7
-
 			Context("when root is requested", func() {
 				It("runs as root inside the container", func() {
 					stdout := gbytes.NewBuffer()
