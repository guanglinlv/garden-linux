---
image: docker:///cloudfoundry/warden-ci

<<<<<<< HEAD
run:
  path: bash
  args:
    - '-c'
    - |
      set -e

      export GOROOT=/usr/local/go
      export PATH=$GOROOT/bin:$PATH
      export GOPATH=/tmp/build/src
      export PATH=/usr/local/bin:$PATH
      export REPO_DIR=$GOPATH/src/github.com/cloudfoundry-incubator/warden-linux

      mkdir -p $(dirname $REPO_DIR)
      ln -s $PWD/$(basename $REPO_DIR) $REPO_DIR

      cd $REPO_DIR

      ./scripts/drone-test
=======
paths:
  warden-linux: gopath/src/github.com/cloudfoundry-incubator/warden-linux

run:
  path: gopath/src/github.com/cloudfoundry-incubator/warden-linux/scripts/concourse-test
>>>>>>> d78ce302
<|MERGE_RESOLUTION|>--- conflicted
+++ resolved
@@ -1,30 +1,8 @@
 ---
 image: docker:///cloudfoundry/warden-ci
 
-<<<<<<< HEAD
-run:
-  path: bash
-  args:
-    - '-c'
-    - |
-      set -e
-
-      export GOROOT=/usr/local/go
-      export PATH=$GOROOT/bin:$PATH
-      export GOPATH=/tmp/build/src
-      export PATH=/usr/local/bin:$PATH
-      export REPO_DIR=$GOPATH/src/github.com/cloudfoundry-incubator/warden-linux
-
-      mkdir -p $(dirname $REPO_DIR)
-      ln -s $PWD/$(basename $REPO_DIR) $REPO_DIR
-
-      cd $REPO_DIR
-
-      ./scripts/drone-test
-=======
 paths:
   warden-linux: gopath/src/github.com/cloudfoundry-incubator/warden-linux
 
 run:
-  path: gopath/src/github.com/cloudfoundry-incubator/warden-linux/scripts/concourse-test
->>>>>>> d78ce302
+  path: gopath/src/github.com/cloudfoundry-incubator/warden-linux/scripts/concourse-test