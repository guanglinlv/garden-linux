--- conflicted
+++ resolved
@@ -28,7 +28,6 @@
 		},
 		{
 			"ImportPath": "github.com/cloudfoundry-incubator/garden/api",
-<<<<<<< HEAD
 			"Comment": "go-wshd-656-g2099009",
 			"Rev": "20990096afbbe48acc450ee12e1bd8d88d3042e9"
 		},
@@ -56,35 +55,6 @@
 			"ImportPath": "github.com/cloudfoundry-incubator/garden/transport",
 			"Comment": "go-wshd-656-g2099009",
 			"Rev": "20990096afbbe48acc450ee12e1bd8d88d3042e9"
-=======
-			"Comment": "go-wshd-652-g4078699",
-			"Rev": "4078699aedf2cb4e3038aa670af9ec6dc4b17ac1"
-		},
-		{
-			"ImportPath": "github.com/cloudfoundry-incubator/garden/client",
-			"Comment": "go-wshd-652-g4078699",
-			"Rev": "4078699aedf2cb4e3038aa670af9ec6dc4b17ac1"
-		},
-		{
-			"ImportPath": "github.com/cloudfoundry-incubator/garden/protocol",
-			"Comment": "go-wshd-652-g4078699",
-			"Rev": "4078699aedf2cb4e3038aa670af9ec6dc4b17ac1"
-		},
-		{
-			"ImportPath": "github.com/cloudfoundry-incubator/garden/routes",
-			"Comment": "go-wshd-652-g4078699",
-			"Rev": "4078699aedf2cb4e3038aa670af9ec6dc4b17ac1"
-		},
-		{
-			"ImportPath": "github.com/cloudfoundry-incubator/garden/server",
-			"Comment": "go-wshd-652-g4078699",
-			"Rev": "4078699aedf2cb4e3038aa670af9ec6dc4b17ac1"
-		},
-		{
-			"ImportPath": "github.com/cloudfoundry-incubator/garden/transport",
-			"Comment": "go-wshd-652-g4078699",
-			"Rev": "4078699aedf2cb4e3038aa670af9ec6dc4b17ac1"
->>>>>>> ccddfbbc
 		},
 		{
 			"ImportPath": "github.com/cloudfoundry/dropsonde",
