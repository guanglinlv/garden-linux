{
	"ImportPath": "github.com/cloudfoundry-incubator/warden-linux",
	"GoVersion": "go1.3",
	"Packages": [
		"./..."
	],
	"Deps": [
		{
			"ImportPath": "code.google.com/p/gogoprotobuf/proto",
			"Rev": "d228c1a206c3a756d7ec6cc3579d92d00c35a161"
		},
		{
			"ImportPath": "code.google.com/p/goprotobuf/proto",
			"Comment": "go.r60-146",
			"Rev": "f5ac12b15e49095c60ae0acc6da0e28d47e2a29f"
		},
		{
			"ImportPath": "github.com/bmizerany/pat",
			"Rev": "b8a35001b773c267eb260a691f4e5499a3531600"
		},
		{
			"ImportPath": "github.com/cloudfoundry-incubator/garden/client",
<<<<<<< HEAD
			"Rev": "f82f581ca0873fe6747a0cd595ad2f6d55752e8e"
		},
		{
			"ImportPath": "github.com/cloudfoundry-incubator/garden/protocol",
			"Rev": "f82f581ca0873fe6747a0cd595ad2f6d55752e8e"
		},
		{
			"ImportPath": "github.com/cloudfoundry-incubator/garden/routes",
			"Rev": "f82f581ca0873fe6747a0cd595ad2f6d55752e8e"
		},
		{
			"ImportPath": "github.com/cloudfoundry-incubator/garden/server",
			"Rev": "f82f581ca0873fe6747a0cd595ad2f6d55752e8e"
		},
		{
			"ImportPath": "github.com/cloudfoundry-incubator/garden/transport",
			"Rev": "f82f581ca0873fe6747a0cd595ad2f6d55752e8e"
		},
		{
			"ImportPath": "github.com/cloudfoundry-incubator/garden/warden",
			"Rev": "f82f581ca0873fe6747a0cd595ad2f6d55752e8e"
=======
			"Rev": "cd56129d1bedbab60b49c8daa489a2dd455c3006"
		},
		{
			"ImportPath": "github.com/cloudfoundry-incubator/garden/protocol",
			"Rev": "cd56129d1bedbab60b49c8daa489a2dd455c3006"
		},
		{
			"ImportPath": "github.com/cloudfoundry-incubator/garden/routes",
			"Rev": "cd56129d1bedbab60b49c8daa489a2dd455c3006"
		},
		{
			"ImportPath": "github.com/cloudfoundry-incubator/garden/server",
			"Rev": "cd56129d1bedbab60b49c8daa489a2dd455c3006"
		},
		{
			"ImportPath": "github.com/cloudfoundry-incubator/garden/transport",
			"Rev": "cd56129d1bedbab60b49c8daa489a2dd455c3006"
		},
		{
			"ImportPath": "github.com/cloudfoundry-incubator/garden/warden",
			"Rev": "cd56129d1bedbab60b49c8daa489a2dd455c3006"
>>>>>>> d78ce302
		},
		{
			"ImportPath": "github.com/cloudfoundry/gosigar",
			"Comment": "scotty_09012012-20-ga4cb008",
			"Rev": "a4cb00834887e549c46e58cb5d5f4e53bd492f32"
		},
		{
			"ImportPath": "github.com/cloudfoundry/gunk/command_runner",
			"Rev": "64cdd7421c0413dc87e5fca2b254efbb4e7dd9d0"
		},
		{
			"ImportPath": "github.com/docker/libcontainer/cgroups",
<<<<<<< HEAD
			"Comment": "v1.1.0-34-ge79b114",
			"Rev": "e79b114a3a2c9f2b459e304e78b6f1744120ba87"
		},
		{
			"ImportPath": "github.com/docker/libcontainer/devices",
			"Comment": "v1.1.0-34-ge79b114",
			"Rev": "e79b114a3a2c9f2b459e304e78b6f1744120ba87"
		},
		{
			"ImportPath": "github.com/docker/libcontainer/label",
			"Comment": "v1.1.0-34-ge79b114",
			"Rev": "e79b114a3a2c9f2b459e304e78b6f1744120ba87"
		},
		{
			"ImportPath": "github.com/dotcloud/docker/archive",
			"Comment": "v1.1.1-151-g840ed5a",
			"Rev": "840ed5ace28381e61b6b34063f9afb71d63fb6a9"
		},
		{
			"ImportPath": "github.com/dotcloud/docker/daemon/graphdriver",
			"Comment": "v1.1.1-151-g840ed5a",
			"Rev": "840ed5ace28381e61b6b34063f9afb71d63fb6a9"
		},
		{
			"ImportPath": "github.com/dotcloud/docker/dockerversion",
			"Comment": "v1.1.1-151-g840ed5a",
			"Rev": "840ed5ace28381e61b6b34063f9afb71d63fb6a9"
		},
		{
			"ImportPath": "github.com/dotcloud/docker/engine",
			"Comment": "v1.1.1-151-g840ed5a",
			"Rev": "840ed5ace28381e61b6b34063f9afb71d63fb6a9"
		},
		{
			"ImportPath": "github.com/dotcloud/docker/graph",
			"Comment": "v1.1.1-151-g840ed5a",
			"Rev": "840ed5ace28381e61b6b34063f9afb71d63fb6a9"
		},
		{
			"ImportPath": "github.com/dotcloud/docker/image",
			"Comment": "v1.1.1-151-g840ed5a",
			"Rev": "840ed5ace28381e61b6b34063f9afb71d63fb6a9"
		},
		{
			"ImportPath": "github.com/dotcloud/docker/nat",
			"Comment": "v1.1.1-151-g840ed5a",
			"Rev": "840ed5ace28381e61b6b34063f9afb71d63fb6a9"
		},
		{
			"ImportPath": "github.com/dotcloud/docker/opts",
			"Comment": "v1.1.1-151-g840ed5a",
			"Rev": "840ed5ace28381e61b6b34063f9afb71d63fb6a9"
		},
		{
			"ImportPath": "github.com/dotcloud/docker/pkg/mflag",
			"Comment": "v1.1.1-151-g840ed5a",
			"Rev": "840ed5ace28381e61b6b34063f9afb71d63fb6a9"
		},
		{
			"ImportPath": "github.com/dotcloud/docker/pkg/mount",
			"Comment": "v1.1.1-151-g840ed5a",
			"Rev": "840ed5ace28381e61b6b34063f9afb71d63fb6a9"
		},
		{
			"ImportPath": "github.com/dotcloud/docker/pkg/sysinfo",
			"Comment": "v1.1.1-151-g840ed5a",
			"Rev": "840ed5ace28381e61b6b34063f9afb71d63fb6a9"
		},
		{
			"ImportPath": "github.com/dotcloud/docker/pkg/system",
			"Comment": "v1.1.1-151-g840ed5a",
			"Rev": "840ed5ace28381e61b6b34063f9afb71d63fb6a9"
		},
		{
			"ImportPath": "github.com/dotcloud/docker/pkg/term",
			"Comment": "v1.1.1-151-g840ed5a",
			"Rev": "840ed5ace28381e61b6b34063f9afb71d63fb6a9"
		},
		{
			"ImportPath": "github.com/dotcloud/docker/pkg/truncindex",
			"Comment": "v1.1.1-151-g840ed5a",
			"Rev": "840ed5ace28381e61b6b34063f9afb71d63fb6a9"
		},
		{
			"ImportPath": "github.com/dotcloud/docker/pkg/units",
			"Comment": "v1.1.1-151-g840ed5a",
			"Rev": "840ed5ace28381e61b6b34063f9afb71d63fb6a9"
		},
		{
			"ImportPath": "github.com/dotcloud/docker/registry",
			"Comment": "v1.1.1-151-g840ed5a",
			"Rev": "840ed5ace28381e61b6b34063f9afb71d63fb6a9"
		},
		{
			"ImportPath": "github.com/dotcloud/docker/runconfig",
			"Comment": "v1.1.1-151-g840ed5a",
			"Rev": "840ed5ace28381e61b6b34063f9afb71d63fb6a9"
		},
		{
			"ImportPath": "github.com/dotcloud/docker/utils",
			"Comment": "v1.1.1-151-g840ed5a",
			"Rev": "840ed5ace28381e61b6b34063f9afb71d63fb6a9"
		},
		{
			"ImportPath": "github.com/dotcloud/docker/vendor/src/code.google.com/p/go/src/pkg/archive/tar",
			"Comment": "v1.1.1-151-g840ed5a",
			"Rev": "840ed5ace28381e61b6b34063f9afb71d63fb6a9"
=======
			"Comment": "v1.0.1-62-g77c5125",
			"Rev": "77c5125e87e517c8df56925038f94d66d46bebcd"
		},
		{
			"ImportPath": "github.com/docker/libcontainer/devices",
			"Comment": "v1.0.1-62-g77c5125",
			"Rev": "77c5125e87e517c8df56925038f94d66d46bebcd"
		},
		{
			"ImportPath": "github.com/docker/libcontainer/label",
			"Comment": "v1.0.1-62-g77c5125",
			"Rev": "77c5125e87e517c8df56925038f94d66d46bebcd"
		},
		{
			"ImportPath": "github.com/dotcloud/docker/archive",
			"Comment": "v1.0.1-249-gcdc62c7",
			"Rev": "cdc62c778f86070d2d62de5055d6288b916136ee"
		},
		{
			"ImportPath": "github.com/dotcloud/docker/daemon/graphdriver",
			"Comment": "v1.0.1-249-gcdc62c7",
			"Rev": "cdc62c778f86070d2d62de5055d6288b916136ee"
		},
		{
			"ImportPath": "github.com/dotcloud/docker/dockerversion",
			"Comment": "v1.0.1-249-gcdc62c7",
			"Rev": "cdc62c778f86070d2d62de5055d6288b916136ee"
		},
		{
			"ImportPath": "github.com/dotcloud/docker/engine",
			"Comment": "v1.0.1-249-gcdc62c7",
			"Rev": "cdc62c778f86070d2d62de5055d6288b916136ee"
		},
		{
			"ImportPath": "github.com/dotcloud/docker/graph",
			"Comment": "v1.0.1-249-gcdc62c7",
			"Rev": "cdc62c778f86070d2d62de5055d6288b916136ee"
		},
		{
			"ImportPath": "github.com/dotcloud/docker/image",
			"Comment": "v1.0.1-249-gcdc62c7",
			"Rev": "cdc62c778f86070d2d62de5055d6288b916136ee"
		},
		{
			"ImportPath": "github.com/dotcloud/docker/nat",
			"Comment": "v1.0.1-249-gcdc62c7",
			"Rev": "cdc62c778f86070d2d62de5055d6288b916136ee"
		},
		{
			"ImportPath": "github.com/dotcloud/docker/opts",
			"Comment": "v1.0.1-249-gcdc62c7",
			"Rev": "cdc62c778f86070d2d62de5055d6288b916136ee"
		},
		{
			"ImportPath": "github.com/dotcloud/docker/pkg/mflag",
			"Comment": "v1.0.1-249-gcdc62c7",
			"Rev": "cdc62c778f86070d2d62de5055d6288b916136ee"
		},
		{
			"ImportPath": "github.com/dotcloud/docker/pkg/mount",
			"Comment": "v1.0.1-249-gcdc62c7",
			"Rev": "cdc62c778f86070d2d62de5055d6288b916136ee"
		},
		{
			"ImportPath": "github.com/dotcloud/docker/pkg/sysinfo",
			"Comment": "v1.0.1-249-gcdc62c7",
			"Rev": "cdc62c778f86070d2d62de5055d6288b916136ee"
		},
		{
			"ImportPath": "github.com/dotcloud/docker/pkg/system",
			"Comment": "v1.0.1-249-gcdc62c7",
			"Rev": "cdc62c778f86070d2d62de5055d6288b916136ee"
		},
		{
			"ImportPath": "github.com/dotcloud/docker/pkg/term",
			"Comment": "v1.0.1-249-gcdc62c7",
			"Rev": "cdc62c778f86070d2d62de5055d6288b916136ee"
		},
		{
			"ImportPath": "github.com/dotcloud/docker/pkg/truncindex",
			"Comment": "v1.0.1-249-gcdc62c7",
			"Rev": "cdc62c778f86070d2d62de5055d6288b916136ee"
		},
		{
			"ImportPath": "github.com/dotcloud/docker/pkg/units",
			"Comment": "v1.0.1-249-gcdc62c7",
			"Rev": "cdc62c778f86070d2d62de5055d6288b916136ee"
		},
		{
			"ImportPath": "github.com/dotcloud/docker/registry",
			"Comment": "v1.0.1-249-gcdc62c7",
			"Rev": "cdc62c778f86070d2d62de5055d6288b916136ee"
		},
		{
			"ImportPath": "github.com/dotcloud/docker/runconfig",
			"Comment": "v1.0.1-249-gcdc62c7",
			"Rev": "cdc62c778f86070d2d62de5055d6288b916136ee"
		},
		{
			"ImportPath": "github.com/dotcloud/docker/utils",
			"Comment": "v1.0.1-249-gcdc62c7",
			"Rev": "cdc62c778f86070d2d62de5055d6288b916136ee"
		},
		{
			"ImportPath": "github.com/dotcloud/docker/vendor/src/code.google.com/p/go/src/pkg/archive/tar",
			"Comment": "v1.0.1-249-gcdc62c7",
			"Rev": "cdc62c778f86070d2d62de5055d6288b916136ee"
		},
		{
			"ImportPath": "github.com/kr/pty",
			"Comment": "release.r56-19-g67e2db2",
			"Rev": "67e2db24c831afa6c64fc17b4a143390674365ef"
>>>>>>> d78ce302
		},
		{
			"ImportPath": "github.com/nu7hatch/gouuid",
			"Rev": "179d4d0c4d8d407a32af483c2354df1d2c91e6c3"
		},
		{
			"ImportPath": "github.com/onsi/ginkgo",
<<<<<<< HEAD
			"Comment": "v1.0.0-18-gb8a1dc9",
			"Rev": "b8a1dc909067ac17581903a056b5a709fc74c779"
		},
		{
			"ImportPath": "github.com/onsi/gomega",
			"Rev": "efd113280743f90026f1dc18b93ca5355d8df0bf"
=======
			"Comment": "v1.0.0-16-g12446bb",
			"Rev": "12446bbcc74950944c897e32ea99cc8d058f9c92"
		},
		{
			"ImportPath": "github.com/onsi/gomega",
			"Rev": "f082bb88f22b295e1152e2ee1cee1ba174ad6f07"
>>>>>>> d78ce302
		},
		{
			"ImportPath": "github.com/pivotal-golang/archiver/extractor/test_helper",
			"Rev": "25222f5bb2b00650dac200951b86c55ffec45c0c"
		},
		{
			"ImportPath": "github.com/pivotal-golang/lager",
			"Rev": "e8822eb6379ecd32065776bd84139100cffa5563"
		},
		{
			"ImportPath": "github.com/tchap/go-patricia/patricia",
			"Comment": "v1.0.1",
			"Rev": "f64d0a63cd3363481c898faa9339de04d12213f9"
		},
		{
			"ImportPath": "github.com/tedsuo/ifrit",
			"Rev": "21ef26b2e0107e0ce523244608e430db73a353bd"
		},
		{
			"ImportPath": "github.com/tedsuo/rata",
			"Rev": "ffbc6810b2dff37aade33e5bf1ee8deadafe867d"
		}
	]
}<|MERGE_RESOLUTION|>--- conflicted
+++ resolved
@@ -20,51 +20,27 @@
 		},
 		{
 			"ImportPath": "github.com/cloudfoundry-incubator/garden/client",
-<<<<<<< HEAD
-			"Rev": "f82f581ca0873fe6747a0cd595ad2f6d55752e8e"
+			"Rev": "c1ae3d080a25864f160848059f3ce454ea776acf"
 		},
 		{
 			"ImportPath": "github.com/cloudfoundry-incubator/garden/protocol",
-			"Rev": "f82f581ca0873fe6747a0cd595ad2f6d55752e8e"
+			"Rev": "c1ae3d080a25864f160848059f3ce454ea776acf"
 		},
 		{
 			"ImportPath": "github.com/cloudfoundry-incubator/garden/routes",
-			"Rev": "f82f581ca0873fe6747a0cd595ad2f6d55752e8e"
+			"Rev": "c1ae3d080a25864f160848059f3ce454ea776acf"
 		},
 		{
 			"ImportPath": "github.com/cloudfoundry-incubator/garden/server",
-			"Rev": "f82f581ca0873fe6747a0cd595ad2f6d55752e8e"
+			"Rev": "c1ae3d080a25864f160848059f3ce454ea776acf"
 		},
 		{
 			"ImportPath": "github.com/cloudfoundry-incubator/garden/transport",
-			"Rev": "f82f581ca0873fe6747a0cd595ad2f6d55752e8e"
+			"Rev": "c1ae3d080a25864f160848059f3ce454ea776acf"
 		},
 		{
 			"ImportPath": "github.com/cloudfoundry-incubator/garden/warden",
-			"Rev": "f82f581ca0873fe6747a0cd595ad2f6d55752e8e"
-=======
-			"Rev": "cd56129d1bedbab60b49c8daa489a2dd455c3006"
-		},
-		{
-			"ImportPath": "github.com/cloudfoundry-incubator/garden/protocol",
-			"Rev": "cd56129d1bedbab60b49c8daa489a2dd455c3006"
-		},
-		{
-			"ImportPath": "github.com/cloudfoundry-incubator/garden/routes",
-			"Rev": "cd56129d1bedbab60b49c8daa489a2dd455c3006"
-		},
-		{
-			"ImportPath": "github.com/cloudfoundry-incubator/garden/server",
-			"Rev": "cd56129d1bedbab60b49c8daa489a2dd455c3006"
-		},
-		{
-			"ImportPath": "github.com/cloudfoundry-incubator/garden/transport",
-			"Rev": "cd56129d1bedbab60b49c8daa489a2dd455c3006"
-		},
-		{
-			"ImportPath": "github.com/cloudfoundry-incubator/garden/warden",
-			"Rev": "cd56129d1bedbab60b49c8daa489a2dd455c3006"
->>>>>>> d78ce302
+			"Rev": "c1ae3d080a25864f160848059f3ce454ea776acf"
 		},
 		{
 			"ImportPath": "github.com/cloudfoundry/gosigar",
@@ -77,7 +53,6 @@
 		},
 		{
 			"ImportPath": "github.com/docker/libcontainer/cgroups",
-<<<<<<< HEAD
 			"Comment": "v1.1.0-34-ge79b114",
 			"Rev": "e79b114a3a2c9f2b459e304e78b6f1744120ba87"
 		},
@@ -185,120 +160,11 @@
 			"ImportPath": "github.com/dotcloud/docker/vendor/src/code.google.com/p/go/src/pkg/archive/tar",
 			"Comment": "v1.1.1-151-g840ed5a",
 			"Rev": "840ed5ace28381e61b6b34063f9afb71d63fb6a9"
-=======
-			"Comment": "v1.0.1-62-g77c5125",
-			"Rev": "77c5125e87e517c8df56925038f94d66d46bebcd"
-		},
-		{
-			"ImportPath": "github.com/docker/libcontainer/devices",
-			"Comment": "v1.0.1-62-g77c5125",
-			"Rev": "77c5125e87e517c8df56925038f94d66d46bebcd"
-		},
-		{
-			"ImportPath": "github.com/docker/libcontainer/label",
-			"Comment": "v1.0.1-62-g77c5125",
-			"Rev": "77c5125e87e517c8df56925038f94d66d46bebcd"
-		},
-		{
-			"ImportPath": "github.com/dotcloud/docker/archive",
-			"Comment": "v1.0.1-249-gcdc62c7",
-			"Rev": "cdc62c778f86070d2d62de5055d6288b916136ee"
-		},
-		{
-			"ImportPath": "github.com/dotcloud/docker/daemon/graphdriver",
-			"Comment": "v1.0.1-249-gcdc62c7",
-			"Rev": "cdc62c778f86070d2d62de5055d6288b916136ee"
-		},
-		{
-			"ImportPath": "github.com/dotcloud/docker/dockerversion",
-			"Comment": "v1.0.1-249-gcdc62c7",
-			"Rev": "cdc62c778f86070d2d62de5055d6288b916136ee"
-		},
-		{
-			"ImportPath": "github.com/dotcloud/docker/engine",
-			"Comment": "v1.0.1-249-gcdc62c7",
-			"Rev": "cdc62c778f86070d2d62de5055d6288b916136ee"
-		},
-		{
-			"ImportPath": "github.com/dotcloud/docker/graph",
-			"Comment": "v1.0.1-249-gcdc62c7",
-			"Rev": "cdc62c778f86070d2d62de5055d6288b916136ee"
-		},
-		{
-			"ImportPath": "github.com/dotcloud/docker/image",
-			"Comment": "v1.0.1-249-gcdc62c7",
-			"Rev": "cdc62c778f86070d2d62de5055d6288b916136ee"
-		},
-		{
-			"ImportPath": "github.com/dotcloud/docker/nat",
-			"Comment": "v1.0.1-249-gcdc62c7",
-			"Rev": "cdc62c778f86070d2d62de5055d6288b916136ee"
-		},
-		{
-			"ImportPath": "github.com/dotcloud/docker/opts",
-			"Comment": "v1.0.1-249-gcdc62c7",
-			"Rev": "cdc62c778f86070d2d62de5055d6288b916136ee"
-		},
-		{
-			"ImportPath": "github.com/dotcloud/docker/pkg/mflag",
-			"Comment": "v1.0.1-249-gcdc62c7",
-			"Rev": "cdc62c778f86070d2d62de5055d6288b916136ee"
-		},
-		{
-			"ImportPath": "github.com/dotcloud/docker/pkg/mount",
-			"Comment": "v1.0.1-249-gcdc62c7",
-			"Rev": "cdc62c778f86070d2d62de5055d6288b916136ee"
-		},
-		{
-			"ImportPath": "github.com/dotcloud/docker/pkg/sysinfo",
-			"Comment": "v1.0.1-249-gcdc62c7",
-			"Rev": "cdc62c778f86070d2d62de5055d6288b916136ee"
-		},
-		{
-			"ImportPath": "github.com/dotcloud/docker/pkg/system",
-			"Comment": "v1.0.1-249-gcdc62c7",
-			"Rev": "cdc62c778f86070d2d62de5055d6288b916136ee"
-		},
-		{
-			"ImportPath": "github.com/dotcloud/docker/pkg/term",
-			"Comment": "v1.0.1-249-gcdc62c7",
-			"Rev": "cdc62c778f86070d2d62de5055d6288b916136ee"
-		},
-		{
-			"ImportPath": "github.com/dotcloud/docker/pkg/truncindex",
-			"Comment": "v1.0.1-249-gcdc62c7",
-			"Rev": "cdc62c778f86070d2d62de5055d6288b916136ee"
-		},
-		{
-			"ImportPath": "github.com/dotcloud/docker/pkg/units",
-			"Comment": "v1.0.1-249-gcdc62c7",
-			"Rev": "cdc62c778f86070d2d62de5055d6288b916136ee"
-		},
-		{
-			"ImportPath": "github.com/dotcloud/docker/registry",
-			"Comment": "v1.0.1-249-gcdc62c7",
-			"Rev": "cdc62c778f86070d2d62de5055d6288b916136ee"
-		},
-		{
-			"ImportPath": "github.com/dotcloud/docker/runconfig",
-			"Comment": "v1.0.1-249-gcdc62c7",
-			"Rev": "cdc62c778f86070d2d62de5055d6288b916136ee"
-		},
-		{
-			"ImportPath": "github.com/dotcloud/docker/utils",
-			"Comment": "v1.0.1-249-gcdc62c7",
-			"Rev": "cdc62c778f86070d2d62de5055d6288b916136ee"
-		},
-		{
-			"ImportPath": "github.com/dotcloud/docker/vendor/src/code.google.com/p/go/src/pkg/archive/tar",
-			"Comment": "v1.0.1-249-gcdc62c7",
-			"Rev": "cdc62c778f86070d2d62de5055d6288b916136ee"
 		},
 		{
 			"ImportPath": "github.com/kr/pty",
 			"Comment": "release.r56-19-g67e2db2",
 			"Rev": "67e2db24c831afa6c64fc17b4a143390674365ef"
->>>>>>> d78ce302
 		},
 		{
 			"ImportPath": "github.com/nu7hatch/gouuid",
@@ -306,21 +172,12 @@
 		},
 		{
 			"ImportPath": "github.com/onsi/ginkgo",
-<<<<<<< HEAD
 			"Comment": "v1.0.0-18-gb8a1dc9",
 			"Rev": "b8a1dc909067ac17581903a056b5a709fc74c779"
 		},
 		{
 			"ImportPath": "github.com/onsi/gomega",
 			"Rev": "efd113280743f90026f1dc18b93ca5355d8df0bf"
-=======
-			"Comment": "v1.0.0-16-g12446bb",
-			"Rev": "12446bbcc74950944c897e32ea99cc8d058f9c92"
-		},
-		{
-			"ImportPath": "github.com/onsi/gomega",
-			"Rev": "f082bb88f22b295e1152e2ee1cee1ba174ad6f07"
->>>>>>> d78ce302
 		},
 		{
 			"ImportPath": "github.com/pivotal-golang/archiver/extractor/test_helper",
