package container_pool

import (
	"encoding/json"
	"errors"
	"fmt"
	"io"
	"io/ioutil"
	"net"
	"net/url"
	"os"
	"os/exec"
	"path"
	"strconv"
	"strings"
	"time"

	"github.com/cloudfoundry-incubator/garden"
	"github.com/cloudfoundry/gunk/command_runner"
	"github.com/pivotal-golang/lager"

	"github.com/cloudfoundry-incubator/garden-linux/linux_backend"
	"github.com/cloudfoundry-incubator/garden-linux/linux_container"
	"github.com/cloudfoundry-incubator/garden-linux/network"
	"github.com/cloudfoundry-incubator/garden-linux/network/bridgemgr"
	"github.com/cloudfoundry-incubator/garden-linux/network/devices"
	"github.com/cloudfoundry-incubator/garden-linux/network/iptables"
	"github.com/cloudfoundry-incubator/garden-linux/network/subnets"
	"github.com/cloudfoundry-incubator/garden-linux/old/bandwidth_manager"
	"github.com/cloudfoundry-incubator/garden-linux/old/cgroups_manager"
	"github.com/cloudfoundry-incubator/garden-linux/old/logging"
	"github.com/cloudfoundry-incubator/garden-linux/old/rootfs_provider"
	"github.com/cloudfoundry-incubator/garden-linux/old/sysconfig"
	"github.com/cloudfoundry-incubator/garden-linux/process"
	"github.com/cloudfoundry-incubator/garden-linux/process_tracker"
)

var ErrUnknownRootFSProvider = errors.New("unknown rootfs provider")

var vcapUid int = 10001

//go:generate counterfeiter -o fake_container_pool/FakeFilterProvider.go . FilterProvider
type FilterProvider interface {
	ProvideFilter(containerId string) network.Filter
}

//go:generate counterfeiter -o fake_subnet_pool/FakeSubnetPool.go . SubnetPool
type SubnetPool interface {
	Acquire(subnet subnets.SubnetSelector, ip subnets.IPSelector) (*linux_backend.Network, error)
	Release(*linux_backend.Network) error
	Remove(*linux_backend.Network) error
	Capacity() int
}

type LinuxContainerPool struct {
	logger lager.Logger

	binPath   string
	depotPath string

	sysconfig sysconfig.Config

	denyNetworks  []string
	allowNetworks []string

	rootfsProviders    map[string]rootfs_provider.RootFSProvider
	rootfsRemover      rootfs_provider.RootFSRemover
	uidNamespaceOffset int

	subnetPool SubnetPool

	externalIP net.IP
	mtu        int

	portPool linux_container.PortPool

	bridges bridgemgr.BridgeManager

	filterProvider FilterProvider
	defaultChain   iptables.Chain

	runner command_runner.CommandRunner

	quotaManager linux_container.QuotaManager

	containerIDs chan string
}

func New(
	logger lager.Logger,
	binPath, depotPath string,
	sysconfig sysconfig.Config,
	rootfsProviders map[string]rootfs_provider.RootFSProvider,
	rootfsRemover rootfs_provider.RootFSRemover,
	uidNamespaceOffset int,
	externalIP net.IP,
	mtu int,
	subnetPool SubnetPool,
	bridges bridgemgr.BridgeManager,
	filterProvider FilterProvider,
	defaultChain iptables.Chain,
	portPool linux_container.PortPool,
	denyNetworks, allowNetworks []string,
	runner command_runner.CommandRunner,
	quotaManager linux_container.QuotaManager,
) *LinuxContainerPool {
	pool := &LinuxContainerPool{
		logger: logger.Session("pool"),

		binPath:   binPath,
		depotPath: depotPath,

		sysconfig: sysconfig,

		rootfsProviders:    rootfsProviders,
		rootfsRemover:      rootfsRemover,
		uidNamespaceOffset: uidNamespaceOffset,

		allowNetworks: allowNetworks,
		denyNetworks:  denyNetworks,

		externalIP: externalIP,
		mtu:        mtu,

		subnetPool: subnetPool,

		bridges: bridges,

		filterProvider: filterProvider,
		defaultChain:   defaultChain,

		portPool: portPool,

		runner: runner,

		quotaManager: quotaManager,

		containerIDs: make(chan string),
	}

	go pool.generateContainerIDs()

	return pool
}

func (p *LinuxContainerPool) MaxContainers() int {
	return p.subnetPool.Capacity()
}

func (p *LinuxContainerPool) Setup() error {
	setup := exec.Command(path.Join(p.binPath, "setup.sh"))
	setup.Env = []string{
		"CONTAINER_DEPOT_PATH=" + p.depotPath,
		"PATH=" + os.Getenv("PATH"),
	}

	err := p.runner.Run(setup)
	if err != nil {
		return err
	}

	if err := p.quotaManager.Setup(); err != nil {
		return fmt.Errorf("container_pool: enable disk quotas: %s", err)
	}

	return p.setupIPTables()
}

func (p *LinuxContainerPool) setupIPTables() error {
	for _, n := range p.allowNetworks {
		if n == "" {
			continue
		}

		if err := p.defaultChain.AppendRule("", n, iptables.Return); err != nil {
			return fmt.Errorf("container_pool: setting up allow rules in iptables: %v", err)
		}
	}

	for _, n := range p.denyNetworks {
		if n == "" {
			continue
		}

		if err := p.defaultChain.AppendRule("", n, iptables.Reject); err != nil {
			return fmt.Errorf("container_pool: setting up deny rules in iptables: %v", err)
		}
	}

	return nil
}

func (p *LinuxContainerPool) Prune(keep map[string]bool) error {
	entries, err := ioutil.ReadDir(p.depotPath)
	if err != nil {
		p.logger.Error("prune-container-pool-path-error", err, lager.Data{"depotPath": p.depotPath})
		return fmt.Errorf("Cannot read path %q: %s", p.depotPath, err)
	}

	for _, entry := range entries {
		id := entry.Name()
		if id == "tmp" { // ignore temporary directory in depotPath
			continue
		}

		_, found := keep[id]
		if found {
			continue
		}

		p.pruneEntry(id)
	}

	if err := p.bridges.Prune(); err != nil {
		p.logger.Error("prune-bridges", err)
	}

	return nil
}

// pruneEntry does not report errors, only log them
func (p *LinuxContainerPool) pruneEntry(id string) {
	pLog := p.logger.Session("prune", lager.Data{"id": id})

	pLog.Info("prune")

	err := p.releaseSystemResources(pLog, id)
	if err != nil {
		pLog.Error("release-system-resources-error", err)
	}

	pLog.Info("end of prune")
}

func (p *LinuxContainerPool) Create(spec garden.ContainerSpec) (c linux_backend.Container, err error) {
	id := <-p.containerIDs
	containerPath := path.Join(p.depotPath, id)
	pLog := p.logger.Session(id)

	pLog.Info("creating")

	resources, err := p.acquirePoolResources(spec, id)
	if err != nil {
		return nil, err
	}
	defer cleanup(&err, func() {
		p.releasePoolResources(resources)
	})

	pLog.Info("acquired-pool-resources")

	handle := getHandle(spec.Handle, id)

	containerRootFSPath, rootFSEnv, err := p.acquireSystemResources(id, handle, containerPath, spec.RootFSPath, resources, spec.BindMounts, pLog)
	if err != nil {
		return nil, err
	}

	pLog.Info("created")

	specEnv, err := process.NewEnv(spec.Env)
	if err != nil {
		p.tryReleaseSystemResources(p.logger, id)
		return nil, err
	}

	pLog.Debug("calculate-environment", lager.Data{
		"rootfs-env": rootFSEnv,
		"create-env": specEnv,
	})
<<<<<<< HEAD
	cgroupReader := &cgroups_manager.LinuxCgroupReader{
		Path: p.sysconfig.CgroupNodeFilePath,
	}
	return linux_container.NewLinuxContainer(
=======

	container := linux_container.NewLinuxContainer(
>>>>>>> ca173249
		pLog,
		id,
		handle,
		containerPath,
		containerRootFSPath,
		spec.Properties,
		spec.GraceTime,
		resources,
		p.portPool,
		p.runner,
		cgroups_manager.New(p.sysconfig.CgroupPath, id, cgroupReader),
		p.quotaManager,
		bandwidth_manager.New(containerPath, id, p.runner),
		process_tracker.New(containerPath, p.runner),
		rootFSEnv.Merge(specEnv),
		p.filterProvider.ProvideFilter(id),
	)
	container.NetworkStatisticser = devices.Link{Name: p.sysconfig.NetworkInterfacePrefix + id + "-0"}

	return container, nil
}

func (p *LinuxContainerPool) Restore(snapshot io.Reader) (linux_backend.Container, error) {
	var containerSnapshot linux_container.ContainerSnapshot

	err := json.NewDecoder(snapshot).Decode(&containerSnapshot)
	if err != nil {
		return nil, err
	}

	id := containerSnapshot.ID
	containerRootFSPath := containerSnapshot.RootFSPath

	rLog := p.logger.Session("restore", lager.Data{
		"id": id,
	})

	rLog.Debug("restoring")

	resources := containerSnapshot.Resources

	if err = p.subnetPool.Remove(resources.Network); err != nil {
		return nil, err
	}

	if err = p.bridges.Rereserve(resources.Bridge, resources.Network.Subnet, id); err != nil {
		p.subnetPool.Release(resources.Network)
		return nil, err
	}

	for _, port := range resources.Ports {
		err = p.portPool.Remove(port)
		if err != nil {
			p.subnetPool.Release(resources.Network)

			for _, port := range resources.Ports {
				p.portPool.Release(port)
			}

			return nil, err
		}
	}

	containerPath := path.Join(p.depotPath, id)

	cgroupsReader := &cgroups_manager.LinuxCgroupReader{
		Path: p.sysconfig.CgroupNodeFilePath,
	}
	cgroupsManager := cgroups_manager.New(p.sysconfig.CgroupPath, id, cgroupsReader)

	bandwidthManager := bandwidth_manager.New(containerPath, id, p.runner)

	containerLogger := p.logger.Session(id)

	containerEnv, err := process.NewEnv(containerSnapshot.EnvVars)
	if err != nil {
		return nil, err
	}

	container := linux_container.NewLinuxContainer(
		containerLogger,
		id,
		containerSnapshot.Handle,
		containerPath,
		containerRootFSPath,
		containerSnapshot.Properties,
		containerSnapshot.GraceTime,
		linux_backend.NewResources(
			resources.UserUID,
			resources.RootUID,
			resources.Network,
			resources.Bridge,
			resources.Ports,
			p.externalIP,
		),
		p.portPool,
		p.runner,
		cgroupsManager,
		p.quotaManager,
		bandwidthManager,
		process_tracker.New(containerPath, p.runner),
		containerEnv,
		p.filterProvider.ProvideFilter(id),
	)

	err = container.Restore(containerSnapshot)
	if err != nil {
		return nil, err
	}

	rLog.Info("restored")

	return container, nil
}

func (p *LinuxContainerPool) Destroy(container linux_backend.Container) error {
	pLog := p.logger.Session("destroy", lager.Data{
		"id": container.ID(),
	})

	pLog.Info("destroying")

	err := p.releaseSystemResources(pLog, container.ID())
	if err != nil {
		pLog.Error("release-system-resources", err)
		return err
	}

	linuxContainer := container.(*linux_container.LinuxContainer)
	resources := linuxContainer.Resources()
	p.releasePoolResources(resources)

	pLog.Info("destroyed")

	return nil
}

func (p *LinuxContainerPool) generateContainerIDs() {
	for containerNum := time.Now().UnixNano(); ; containerNum++ {
		containerID := []byte{}

		var i uint
		for i = 0; i < 11; i++ {
			containerID = strconv.AppendInt(
				containerID,
				(containerNum>>(55-(i+1)*5))&31,
				32,
			)
		}

		p.containerIDs <- string(containerID)
	}
}

func (p *LinuxContainerPool) writeBindMounts(containerPath string,
	rootfsPath string,
	bindMounts []garden.BindMount) error {
	hook := path.Join(containerPath, "lib", "hook-parent-before-clone.sh")

	for _, bm := range bindMounts {
		dstMount := path.Join(rootfsPath, bm.DstPath)
		srcPath := bm.SrcPath

		if bm.Origin == garden.BindMountOriginContainer {
			srcPath = path.Join(rootfsPath, srcPath)
		}

		mode := "ro"
		if bm.Mode == garden.BindMountModeRW {
			mode = "rw"
		}

		linebreak := exec.Command("bash", "-c", "echo >> "+hook)
		if err := p.runner.Run(linebreak); err != nil {
			return err
		}

		mkdir := exec.Command("bash", "-c", "echo mkdir -p "+dstMount+" >> "+hook)
		if err := p.runner.Run(mkdir); err != nil {
			return err
		}

		mount := exec.Command("bash", "-c", "echo mount -n --bind "+srcPath+" "+dstMount+" >> "+hook)
		if err := p.runner.Run(mount); err != nil {
			return err
		}

		remount := exec.Command("bash", "-c", "echo mount -n --bind -o remount,"+mode+" "+srcPath+" "+dstMount+" >> "+hook)
		if err := p.runner.Run(remount); err != nil {
			return err
		}
	}

	return nil
}

func (p *LinuxContainerPool) saveBridgeName(id string, bridgeName string) error {
	bridgeNameFile := path.Join(p.depotPath, id, "bridge-name")
	return ioutil.WriteFile(bridgeNameFile, []byte(bridgeName), 0644)
}

func (p *LinuxContainerPool) saveRootFSProvider(id string, provider string) error {
	providerFile := path.Join(p.depotPath, id, "rootfs-provider")
	return ioutil.WriteFile(providerFile, []byte(provider), 0644)
}

func (p *LinuxContainerPool) acquirePoolResources(spec garden.ContainerSpec, id string) (*linux_backend.Resources, error) {
	resources := linux_backend.NewResources(0, 1, nil, "", nil, p.externalIP)

	subnet, ip, err := parseNetworkSpec(spec.Network)
	if err != nil {
		return nil, fmt.Errorf("create container: invalid network spec: %v", err)
	}

	if err := p.acquireUID(resources, spec.Privileged); err != nil {
		return nil, err
	}

	if resources.Network, err = p.subnetPool.Acquire(subnet, ip); err != nil {
		p.releasePoolResources(resources)
		return nil, err
	}

	return resources, nil
}

func (p *LinuxContainerPool) acquireUID(resources *linux_backend.Resources, privileged bool) error {
	if !privileged {
		resources.UserUID = vcapUid + p.uidNamespaceOffset
		resources.RootUID = p.uidNamespaceOffset
		return nil
	}

	resources.RootUID = 0
	resources.UserUID = vcapUid
	return nil
}

func (p *LinuxContainerPool) releasePoolResources(resources *linux_backend.Resources) {
	for _, port := range resources.Ports {
		p.portPool.Release(port)
	}

	if resources.Network != nil {
		p.subnetPool.Release(resources.Network)
	}
}

func (p *LinuxContainerPool) acquireSystemResources(id, handle, containerPath, rootFSPath string, resources *linux_backend.Resources, bindMounts []garden.BindMount, pLog lager.Logger) (string, process.Env, error) {
	if err := os.MkdirAll(containerPath, 0755); err != nil {
		return "", nil, fmt.Errorf("containerpool: creating container directory: %v", err)
	}

	rootfsURL, err := url.Parse(rootFSPath)
	if err != nil {
		pLog.Error("parse-rootfs-path-failed", err, lager.Data{
			"RootFSPath": rootFSPath,
		})
		return "", nil, err
	}

	provider, found := p.rootfsProviders[rootfsURL.Scheme]
	if !found {
		pLog.Error("unknown-rootfs-provider", nil, lager.Data{
			"provider": rootfsURL.Scheme,
		})
		return "", nil, ErrUnknownRootFSProvider
	}

	rootfsPath, rootFSEnvVars, err := provider.ProvideRootFS(pLog.Session("create-rootfs"), id, rootfsURL, resources.RootUID != 0)
	if err != nil {
		pLog.Error("provide-rootfs-failed", err)
		return "", nil, err
	}

	if resources.Bridge, err = p.bridges.Reserve(resources.Network.Subnet, id); err != nil {
		pLog.Error("reserve-bridge-failed", err, lager.Data{
			"Id":     id,
			"Subnet": resources.Network.Subnet,
			"Bridge": resources.Bridge,
		})

		p.rootfsRemover.CleanupRootFS(pLog, rootfsPath)
		return "", nil, err
	}

	if err = p.saveBridgeName(id, resources.Bridge); err != nil {
		pLog.Error("save-bridge-name-failed", err, lager.Data{
			"Id":     id,
			"Bridge": resources.Bridge,
		})

		p.rootfsRemover.CleanupRootFS(pLog, rootfsPath)
		return "", nil, err
	}

	createCmd := path.Join(p.binPath, "create.sh")
	create := exec.Command(createCmd, containerPath)
	suff, _ := resources.Network.Subnet.Mask.Size()
	env := process.Env{
		"id":                   id,
		"rootfs_path":          rootfsPath,
		"network_host_ip":      subnets.GatewayIP(resources.Network.Subnet).String(),
		"network_container_ip": resources.Network.IP.String(),
		"network_cidr_suffix":  strconv.Itoa(suff),
		"network_cidr":         resources.Network.Subnet.String(),
		"external_ip":          p.externalIP.String(),
		"container_iface_mtu":  fmt.Sprintf("%d", p.mtu),
		"bridge_iface":         resources.Bridge,
		"user_uid":             strconv.FormatUint(uint64(resources.UserUID), 10),
		"root_uid":             strconv.FormatUint(uint64(resources.RootUID), 10),
		"PATH":                 os.Getenv("PATH"),
	}
	create.Env = env.Array()

	pRunner := logging.Runner{
		CommandRunner: p.runner,
		Logger:        pLog.Session("create-script"),
	}

	err = pRunner.Run(create)
	defer cleanup(&err, func() {
		p.tryReleaseSystemResources(p.logger, id)
	})

	if err != nil {
		p.logger.Error("create-command-failed", err, lager.Data{
			"CreateCmd": createCmd,
			"Env":       create.Env,
		})
		return "", nil, err
	}

	err = p.saveRootFSProvider(id, provider.Name())
	if err != nil {
		p.logger.Error("save-rootfs-provider-failed", err, lager.Data{
			"Id":     id,
			"rootfs": rootfsURL.String(),
		})
		return "", nil, err
	}

	err = p.writeBindMounts(containerPath, rootfsPath, bindMounts)
	if err != nil {
		p.logger.Error("bind-mounts-failed", err)
		return "", nil, err
	}

	filterLog := pLog.Session("setup-filter")

	filterLog.Debug("starting")
	if err = p.filterProvider.ProvideFilter(id).Setup(handle); err != nil {
		p.logger.Error("set-up-filter-failed", err)
		return "", nil, fmt.Errorf("container_pool: set up filter: %v", err)
	}
	filterLog.Debug("finished")

	return rootfsPath, rootFSEnvVars, nil
}

func (p *LinuxContainerPool) tryReleaseSystemResources(logger lager.Logger, id string) {
	err := p.releaseSystemResources(logger, id)
	if err != nil {
		logger.Error("failed-to-undo-failed-create", err)
	}
}

func (p *LinuxContainerPool) releaseSystemResources(logger lager.Logger, id string) error {
	pRunner := logging.Runner{
		CommandRunner: p.runner,
		Logger:        logger,
	}

	bridgeName, err := ioutil.ReadFile(path.Join(p.depotPath, id, "bridge-name"))
	if err == nil {
		if err := p.bridges.Release(string(bridgeName), id); err != nil {
			return fmt.Errorf("containerpool: release bridge %s: %v", bridgeName, err)
		}
	}

	rootfsProvider, err := ioutil.ReadFile(path.Join(p.depotPath, id, "rootfs-provider"))
	if err != nil {
		rootfsProvider = []byte("invalid-rootfs-provider")
	}

	destroy := exec.Command(path.Join(p.binPath, "destroy.sh"), path.Join(p.depotPath, id))

	err = pRunner.Run(destroy)
	if err != nil {
		return err
	}

	if shouldCleanRootfs(string(rootfsProvider)) {
		if err = p.rootfsRemover.CleanupRootFS(logger, id); err != nil {
			return err
		}
	}

	p.filterProvider.ProvideFilter(id).TearDown()
	return nil
}

func shouldCleanRootfs(rootfsProvider string) bool {
	// invalid-rootfs-provider indicates that this is probably a recent container that failed on create.
	// we should try to clean it up

	providers := []string{
		"docker-local-btrfs",
		"docker-local-vfs",
		"docker-remote-btrfs",
		"docker-remote-vfs",
		"invalid-rootfs-provider",
	}

	for _, provider := range providers {
		if provider == rootfsProvider {
			return true
		}
	}
	return false
}

func getHandle(handle, id string) string {
	if handle != "" {
		return handle
	}
	return id
}

func cleanup(err *error, undo func()) {
	if *err != nil {
		undo()
	}
}

func parseNetworkSpec(spec string) (subnets.SubnetSelector, subnets.IPSelector, error) {
	var ipSelector subnets.IPSelector = subnets.DynamicIPSelector
	var subnetSelector subnets.SubnetSelector = subnets.DynamicSubnetSelector

	if spec != "" {
		specifiedIP, ipn, err := net.ParseCIDR(suffixIfNeeded(spec))
		if err != nil {
			return nil, nil, err
		}

		subnetSelector = subnets.StaticSubnetSelector{ipn}

		if !specifiedIP.Equal(subnets.NetworkIP(ipn)) {
			ipSelector = subnets.StaticIPSelector{specifiedIP}
		}
	}

	return subnetSelector, ipSelector, nil
}

func suffixIfNeeded(spec string) string {
	if !strings.Contains(spec, "/") {
		spec = spec + "/30"
	}

	return spec
}<|MERGE_RESOLUTION|>--- conflicted
+++ resolved
@@ -268,15 +268,12 @@
 		"rootfs-env": rootFSEnv,
 		"create-env": specEnv,
 	})
-<<<<<<< HEAD
+
 	cgroupReader := &cgroups_manager.LinuxCgroupReader{
 		Path: p.sysconfig.CgroupNodeFilePath,
 	}
-	return linux_container.NewLinuxContainer(
-=======
 
 	container := linux_container.NewLinuxContainer(
->>>>>>> ca173249
 		pLog,
 		id,
 		handle,
